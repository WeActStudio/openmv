--- conflicted
+++ resolved
@@ -102,15 +102,13 @@
 
     //////////////////////////////////////////////r/////////////////////////
 }
-<<<<<<< HEAD
+
 #ifdef OMV_SPI_LCD_BL_PIN
     static void spi_lcd_set_backlight(int intensity);
 #endif
-=======
 
 static void spi_lcd_callback(SPI_HandleTypeDef *hspi);
 
->>>>>>> bdb1ee33
 static void spi_config_init(int w, int h, int refresh_rate, bool triple_buffer, bool bgr)
 {
     OMV_SPI_LCD_CONTROLLER->spi->Init.Mode = SPI_MODE_MASTER;
@@ -1882,13 +1880,9 @@
 STATIC const mp_rom_map_elem_t globals_dict_table[] = {
     { MP_ROM_QSTR(MP_QSTR___name__),                MP_OBJ_NEW_QSTR(MP_QSTR_lcd)                    },
     { MP_ROM_QSTR(MP_QSTR_LCD_NONE),                MP_ROM_INT(LCD_NONE)                            },
-<<<<<<< HEAD
     { MP_ROM_QSTR(MP_QSTR_LCD_SHIELD_1_8),          MP_ROM_INT(LCD_SHIELD_1_8)                      },
     { MP_ROM_QSTR(MP_QSTR_LCD_SHIELD_0_96),         MP_ROM_INT(LCD_SHIELD_0_96)                     },
-=======
-    { MP_ROM_QSTR(MP_QSTR_LCD_SHIELD),              MP_ROM_INT(LCD_SHIELD)                          },
 #ifdef OMV_DVI_PRESENT
->>>>>>> bdb1ee33
     { MP_ROM_QSTR(MP_QSTR_LCD_DISPLAY),             MP_ROM_INT(LCD_DISPLAY)                         },
     { MP_ROM_QSTR(MP_QSTR_LCD_DISPLAY_WITH_HDMI),   MP_ROM_INT(LCD_DISPLAY_WITH_HDMI)               },
     { MP_ROM_QSTR(MP_QSTR_LCD_DISPLAY_ONLY_HDMI),   MP_ROM_INT(LCD_DISPLAY_ONLY_HDMI)               },
